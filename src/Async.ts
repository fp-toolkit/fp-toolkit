/** The `Async` type reperesents a "lazy" or "cold" asynchronous
 * operation. This is in contrast to the default behavior of the
 * `Promise` type, which is "hot" by nature. That is, once you have
 * a constructed `Promise`, whatever asynchronous work it represents
 * has immediately begun.
 *
 * The `Async` type is intended to be used to model computations that
 * **never fail**. If you need to model asynchronous computations that
 * may fail, please see `AsyncResult`.
 *
 * The primary motivation for using a "cold" `Async` type is to
 * enable things like deciding whether to use in-parallel or in-series
 * sequencing, and for avoiding unnecessary work. (i.e., if an `Async`
 * is constructed, but never started, no work is performed.)
 *
 * This API has been designed for use with `pipe`.
 *
 * @example
 * await pipe(
 *     [
 *         async () => await doExpensiveThing1(),
 *         async () => await doExpensiveThing2(),
 *     ],
 *     Async.sequential,
 *     Async.map(Array.map(s => s.toLowerCase())),
 *     Async.start
 * ); // ["completed expensive thing 1", "completed expenseive thing 2"]
 */
export interface Async<A> {
    (): Promise<A>;
}

/** Constructs an Async from a raw value. */
const of =
    <A>(a: A): Async<A> =>
    () =>
        Promise.resolve(a);

/** Projects the inner value using the given function. */
const map =
    <A, B>(f: (a: A) => B) =>
    (async: Async<A>): Async<B> =>
    () =>
        async().then(f);

/** Projects the inner value using the given function,
 * which itself returns an `Async`, and flattens the result.
 */
const bind =
    <A, B>(f: (a: A) => Async<B>) =>
    (async: Async<A>): Async<B> =>
    () =>
        async().then(a => f(a)());

/** Unwraps a "nested" `Async` structure so that the inner
 * value is only "wrapped" in a single `Async`.
 */
const flatten =
    <A>(async: Async<Async<A>>): Async<A> =>
    () =>
        async().then(inner => inner());

/** An `Async` of an arbitrary non-nullish value. Useful
 * primarily for adding delays at the beginning of a pipeline,
 * e.g. (see below)
 *
 * @example
 * pipe(
 *     Async.unit,
 *     Async.delay(5000), // wait 5 seconds
 *     Async.map(console.log)
 * ); // logs `{}` after 5 seconds
 */
const unit: Async<Record<string, never>> = of({});

/** Adds an abitrary delay in milliseconds before the completion
 * of the `Async` computation.
 *
 * @param delayInMilliseconds is normalized to a natural number
 *
 * @example
 * pipe(
 *     Async.unit,
 *     Async.delay(5000), // wait 5 seconds
 *     Async.map(console.log)
 * ); // logs `{}` after 5 seconds
 */
const delay =
    (delayInMilliseconds: number) =>
    <A>(async: Async<A>): Async<A> =>
    async () => {
        const delay = delayInMilliseconds <= 0 ? 0 : Math.floor(delayInMilliseconds);
        await new Promise(resolve => setTimeout(resolve, delay));

        return await async();
    };

/** Converts an array of `Async` computations into one `Async` computation
 * which represents the in-series execution of each of the given `Async` values.
 *
 * Order is guaranteed. I.e., the order of the given computations will be
 * preserved in the resultant array.
 */
const sequential =
    <A>(asyncs: readonly Async<A>[]): Async<readonly A[]> =>
    async () => {
        const results: A[] = [];

        for (let i = 0; i < asyncs.length; i++) {
            results.push(await asyncs[i]());
        }

        return results;
    };

/** Equivalent to simply invoking the async. Convenience function
 * for more expressive function pipelines.
 */
const start = <A>(async: Async<A>): Promise<A> => async();

/** Converts an array of `Async` computations into one `Async` computation
 * which represents the in-parallel execution of all the given `Async` values.
 *
 * Order is not guaranteed.
 */
const parallel =
    <A>(asyncs: readonly Async<A>[]): Async<readonly A[]> =>
    () =>
        Promise.all(asyncs.map(start));

/** Wraps a `Promise` inside an `Async`. **Note:** this does not mean that
 * the given promise is made "cold." By definition, the given `Promise`
 * is already "hot" when it is passed to this function.
 */
const ofPromise =
    <A>(promise: Promise<A>): Async<A> =>
    () =>
        promise;

/** Convert a function that returns a `Promise` into one that returns
 * an `Async` instead.
 */
const asyncify =
    <F extends (...args: any[]) => Promise<any>>(
        f: F
    ): ((...args: Parameters<F>) => Async<Awaited<ReturnType<F>>>) =>
    (...args: Parameters<F>) =>
    () =>
        f(...args);

/** Allows executing an arbitrary side-effect within a pipeline of
 * `Async` functions, e.g., for logging. Passes the inner value
 * through unchanged.
 *
 * @example
 * await pipe(
 *     Async.of(20),
 *     Async.delay(2_000),
 *     Async.tee(console.log), // logs `20` after 2 seconds
 *     Async.map(double), // the inner value is still `20`
 *     Async.start
 * ); // yields `40` after 2 seconds
 */
const tee =
    <A>(f: (a: A) => void) =>
    (async: Async<A>): Async<A> =>
    async () => {
        const a = await async();
        f(a);
        return a;
    };

const never: Async<never> = () =>
    new Promise(() => {
        return;
    });

export const Async = {
    of,
    map,
    bind,
    flatten,
    sequential,
    parallel,
    start,
    ofPromise,
    delay,
    unit,
    asyncify,
<<<<<<< HEAD
    never,
=======
    tee,
>>>>>>> 85321077
};<|MERGE_RESOLUTION|>--- conflicted
+++ resolved
@@ -187,9 +187,6 @@
     delay,
     unit,
     asyncify,
-<<<<<<< HEAD
     never,
-=======
     tee,
->>>>>>> 85321077
 };